--- conflicted
+++ resolved
@@ -264,14 +264,9 @@
         # convert to days since epoch
         t = np.array(
             (dates - pd.datetime(1970, 1, 1))
-<<<<<<< HEAD
             .dt.total_seconds()
             .astype(np.float)
         ) / (3600 * 24.)
-=======
-            .dt.total_seconds()/(24*3600)
-        )
->>>>>>> f1ef4cc1
         return np.column_stack([
             fun((2.0 * (i + 1) * np.pi * t / period))
             for i in range(series_order)
@@ -381,21 +376,12 @@
                 'weekly',
             ))
 
-<<<<<<< HEAD
         if self.daily_seasonality > 0:
             seasonal_features.append(self.make_seasonality_features(
                 df['ds'],
                 1,
                 self.daily_seasonality,
                 'daily',
-=======
-        if self.daily_seasonality:
-            seasonal_features.append(self.make_seasonality_features(
-                df['ds'],
-                1,
-                3,
-                'daily'
->>>>>>> f1ef4cc1
             ))
 
         if self.holidays is not None:
@@ -413,15 +399,9 @@
         last = self.history['ds'].max()
         if self.yearly_seasonality == 'auto':
             if last - first < pd.Timedelta(days=730):
-<<<<<<< HEAD
                 self.yearly_seasonality = 0
-                print('Disabling yearly seasonality. Run prophet with '
+                logger.info('Disabling yearly seasonality. Run prophet with '
                       'yearly_seasonality=True to override this.')
-=======
-                self.yearly_seasonality = False
-                logger.info('Disabling yearly seasonality. Run prophet with '
-                            'yearly_seasonality=True to override this.')
->>>>>>> f1ef4cc1
             else:
                 self.yearly_seasonality = 10
         elif self.yearly_seasonality is True:
@@ -432,15 +412,9 @@
             min_dt = dt.iloc[dt.nonzero()[0]].min()
             if ((last - first < pd.Timedelta(weeks=2)) or
                     (min_dt >= pd.Timedelta(weeks=1))):
-<<<<<<< HEAD
                 self.weekly_seasonality = 0
-                print('Disabling weekly seasonality. Run prophet with '
+                logger.info('Disabling weekly seasonality. Run prophet with '
                       'weekly_seasonality=True to override this.')
-=======
-                self.weekly_seasonality = False
-                logger.info('Disabling weekly seasonality. Run prophet with '
-                            'weekly_seasonality=True to override this.')
->>>>>>> f1ef4cc1
             else:
                 self.weekly_seasonality = 3
         elif self.weekly_seasonality is True:
@@ -453,7 +427,7 @@
             min_dt = dt.iloc[dt.nonzero()[0]].min()
             if (min_dt< pd.Timedelta(days=1)):
                 self.daily_seasonality = 4
-                print('Enabling daily seasonality. Run prophet with '
+                logger.info('Enabling daily seasonality. Run prophet with '
                       'daily_seasonality=False to override this.')
             else:
                 self.daily_seasonality = 0
