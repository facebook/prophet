# -*- coding: utf-8 -*-
# Copyright (c) Facebook, Inc. and its affiliates.

# This source code is licensed under the MIT license found in the
# LICENSE file in the root directory of this source tree.

from __future__ import absolute_import, division, print_function

import logging
from collections import OrderedDict, defaultdict
from datetime import timedelta

import numpy as np
import pandas as pd
import pystan  # noqa F401

from fbprophet.diagnostics import prophet_copy
from fbprophet.make_holidays import get_holiday_names, make_holidays_df
from fbprophet.models import *
from fbprophet.plot import (plot, plot_components, plot_forecast_component,
                            plot_seasonality, plot_weekly, plot_yearly,
                            seasonality_plot_df)
from typing import Tuple

logger = logging.getLogger('fbprophet')
logger.addHandler(logging.NullHandler())
if len(logger.handlers) == 1:
    logging.basicConfig(level=logging.INFO)


class Prophet(object):
    """Prophet forecaster.

    Parameters
    ----------
    growth: String 'linear' or 'logistic' to specify a linear or logistic
        trend.
    changepoints: List of dates at which to include potential changepoints. If
        not specified, potential changepoints are selected automatically.
    n_changepoints: Number of potential changepoints to include. Not used
        if input `changepoints` is supplied. If `changepoints` is not supplied,
        then n_changepoints potential changepoints are selected uniformly from
        the first `changepoint_range` proportion of the history.
    changepoint_range: Proportion of history in which trend changepoints will
        be estimated. Defaults to 0.8 for the first 80%. Not used if
        `changepoints` is specified.
    Not used if input `changepoints` is supplied.
    yearly_seasonality: Fit yearly seasonality.
        Can be 'auto', True, False, or a number of Fourier terms to generate.
    weekly_seasonality: Fit weekly seasonality.
        Can be 'auto', True, False, or a number of Fourier terms to generate.
    daily_seasonality: Fit daily seasonality.
        Can be 'auto', True, False, or a number of Fourier terms to generate.
    holidays: pd.DataFrame with columns holiday (string) and ds (date type)
        and optionally columns lower_window and upper_window which specify a
        range of days around the date to be included as holidays.
        lower_window=-2 will include 2 days prior to the date as holidays. Also
        optionally can have a column prior_scale specifying the prior scale for
        that holiday.
    seasonality_mode: 'additive' (default) or 'multiplicative'.
    seasonality_prior_scale: Parameter modulating the strength of the
        seasonality model. Larger values allow the model to fit larger seasonal
        fluctuations, smaller values dampen the seasonality. Can be specified
        for individual seasonalities using add_seasonality.
    holidays_prior_scale: Parameter modulating the strength of the holiday
        components model, unless overridden in the holidays input.
    changepoint_prior_scale: Parameter modulating the flexibility of the
        automatic changepoint selection. Large values will allow many
        changepoints, small values will allow few changepoints.
    mcmc_samples: Integer, if greater than 0, will do full Bayesian inference
        with the specified number of MCMC samples. If 0, will do MAP
        estimation.
    interval_width: Float, width of the uncertainty intervals provided
        for the forecast. If mcmc_samples=0, this will be only the uncertainty
        in the trend using the MAP estimate of the extrapolated generative
        model. If mcmc.samples>0, this will be integrated over all model
        parameters, which will include uncertainty in seasonality.
    uncertainty_samples: Number of simulated draws used to estimate
<<<<<<< HEAD
        uncertainty intervals.
    stan_backend: str, set to "cmdstanpy" or "pystan" (default)
=======
        uncertainty intervals. Settings this value to 0 or False will disable
        uncertainty estimation and speed up the calculation.
>>>>>>> f4cb9fc4
    """

    def __init__(
            self,
            growth='linear',
            changepoints=None,
            n_changepoints=25,
            changepoint_range=0.8,
            yearly_seasonality='auto',
            weekly_seasonality='auto',
            daily_seasonality='auto',
            holidays=None,
            seasonality_mode='additive',
            seasonality_prior_scale=10.0,
            holidays_prior_scale=10.0,
            changepoint_prior_scale=0.05,
            mcmc_samples=0,
            interval_width=0.80,
            uncertainty_samples=1000,
            stan_backend='pystan'
    ):
        self.growth = growth

        self.changepoints = pd.to_datetime(changepoints)
        if self.changepoints is not None:
            self.n_changepoints = len(self.changepoints)
            self.specified_changepoints = True
        else:
            self.n_changepoints = n_changepoints
            self.specified_changepoints = False

        self.changepoint_range = changepoint_range
        self.yearly_seasonality = yearly_seasonality
        self.weekly_seasonality = weekly_seasonality
        self.daily_seasonality = daily_seasonality
        self.holidays = holidays

        self.seasonality_mode = seasonality_mode
        self.seasonality_prior_scale = float(seasonality_prior_scale)
        self.changepoint_prior_scale = float(changepoint_prior_scale)
        self.holidays_prior_scale = float(holidays_prior_scale)

        self.mcmc_samples = mcmc_samples
        self.interval_width = interval_width
        self.uncertainty_samples = uncertainty_samples

        # Set during fitting or by other methods
        self.start = None
        self.y_scale = None
        self.logistic_floor = False
        self.t_scale = None
        self.changepoints_t = None
        self.seasonalities = OrderedDict({})
        self.extra_regressors = OrderedDict({})
        self.country_holidays = None
        self.stan_fit = None
        self.params = {}
        self.history = None
        self.history_dates = None
        self.train_component_cols = None
        self.component_modes = None
        self.train_holiday_names = None
        self.validate_inputs()
        if stan_backend == 'cmdstanpy':
            self.stan_backend = CmdStanPyBackend(logger)
        elif stan_backend == 'pystan':
            self.stan_backend = PyStanBackend(logger)
        else:
            raise ValueError("Unknown stan backend: {}".format(stan_backend))

    def validate_inputs(self):
        """Validates the inputs to Prophet."""
        if self.growth not in ('linear', 'logistic'):
            raise ValueError(
                "Parameter 'growth' should be 'linear' or 'logistic'.")
        if ((self.changepoint_range < 0) or (self.changepoint_range > 1)):
            raise ValueError("Parameter 'changepoint_range' must be in [0, 1]")
        if self.holidays is not None:
            if not (
                    isinstance(self.holidays, pd.DataFrame)
                    and 'ds' in self.holidays  # noqa W503
                    and 'holiday' in self.holidays  # noqa W503
            ):
                raise ValueError("holidays must be a DataFrame with 'ds' and "
                                 "'holiday' columns.")
            self.holidays['ds'] = pd.to_datetime(self.holidays['ds'])
            has_lower = 'lower_window' in self.holidays
            has_upper = 'upper_window' in self.holidays
            if has_lower + has_upper == 1:
                raise ValueError('Holidays must have both lower_window and ' +
                                 'upper_window, or neither')
            if has_lower:
                if self.holidays['lower_window'].max() > 0:
                    raise ValueError('Holiday lower_window should be <= 0')
                if self.holidays['upper_window'].min() < 0:
                    raise ValueError('Holiday upper_window should be >= 0')
            for h in self.holidays['holiday'].unique():
                self.validate_column_name(h, check_holidays=False)
        if self.seasonality_mode not in ['additive', 'multiplicative']:
            raise ValueError(
                "seasonality_mode must be 'additive' or 'multiplicative'"
            )

    def validate_column_name(self, name, check_holidays=True,
                             check_seasonalities=True, check_regressors=True):
        """Validates the name of a seasonality, holiday, or regressor.

        Parameters
        ----------
        name: string
        check_holidays: bool check if name already used for holiday
        check_seasonalities: bool check if name already used for seasonality
        check_regressors: bool check if name already used for regressor
        """
        if '_delim_' in name:
            raise ValueError('Name cannot contain "_delim_"')
        reserved_names = [
            'trend', 'additive_terms', 'daily', 'weekly', 'yearly',
            'holidays', 'zeros', 'extra_regressors_additive', 'yhat',
            'extra_regressors_multiplicative', 'multiplicative_terms',
        ]
        rn_l = [n + '_lower' for n in reserved_names]
        rn_u = [n + '_upper' for n in reserved_names]
        reserved_names.extend(rn_l)
        reserved_names.extend(rn_u)
        reserved_names.extend([
            'ds', 'y', 'cap', 'floor', 'y_scaled', 'cap_scaled'])
        if name in reserved_names:
            raise ValueError('Name "{}" is reserved.'.format(name))
        if (check_holidays and self.holidays is not None and
                name in self.holidays['holiday'].unique()):
            raise ValueError(
                'Name "{}" already used for a holiday.'.format(name))
        if (check_holidays and self.country_holidays is not None and
                name in get_holiday_names(self.country_holidays)):
            raise ValueError(
                'Name "{}" is a holiday name in {}.'.format(name, self.country_holidays))
        if check_seasonalities and name in self.seasonalities:
            raise ValueError(
                'Name "{}" already used for a seasonality.'.format(name))
        if check_regressors and name in self.extra_regressors:
            raise ValueError(
                'Name "{}" already used for an added regressor.'.format(name))

    def setup_dataframe(self, df, initialize_scales=False):
        """Prepare dataframe for fitting or predicting.

        Adds a time index and scales y. Creates auxiliary columns 't', 't_ix',
        'y_scaled', and 'cap_scaled'. These columns are used during both
        fitting and predicting.

        Parameters
        ----------
        df: pd.DataFrame with columns ds, y, and cap if logistic growth. Any
            specified additional regressors must also be present.
        initialize_scales: Boolean set scaling factors in self from df.

        Returns
        -------
        pd.DataFrame prepared for fitting or predicting.
        """
        if 'y' in df:
            df['y'] = pd.to_numeric(df['y'])
            if np.isinf(df['y'].values).any():
                raise ValueError('Found infinity in column y.')
        if df['ds'].dtype == np.int64:
            df['ds'] = df['ds'].astype(str)
        df['ds'] = pd.to_datetime(df['ds'])
        if df['ds'].dt.tz is not None:
            raise ValueError(
                'Column ds has timezone specified, which is not supported. '
                'Remove timezone.'
            )
        if df['ds'].isnull().any():
            raise ValueError('Found NaN in column ds.')
        for name in self.extra_regressors:
            if name not in df:
                raise ValueError(
                    'Regressor "{}" missing from dataframe'.format(name))
            df[name] = pd.to_numeric(df[name])
            if df[name].isnull().any():
                raise ValueError('Found NaN in column ' + name)
        for props in self.seasonalities.values():
            condition_name = props['condition_name']
            if condition_name is not None:
                if condition_name not in df:
                    raise ValueError(
                        'Condition "{}" missing from dataframe'.format(condition_name))
                if not df[condition_name].isin([True, False]).all():
                    raise ValueError('Found non-boolean in column ' + condition_name)
                df[condition_name] = df[condition_name].astype('bool')

        df = df.sort_values('ds')
        df.reset_index(inplace=True, drop=True)

        self.initialize_scales(initialize_scales, df)

        if self.logistic_floor:
            if 'floor' not in df:
                raise ValueError("Expected column 'floor'.")
        else:
            df['floor'] = 0
        if self.growth == 'logistic':
            if 'cap' not in df:
                raise ValueError(
                    "Capacities must be supplied for logistic growth in "
                    "column 'cap'"
                )
            if (df['cap'] <= df['floor']).any():
                raise ValueError(
                    'cap must be greater than floor (which defaults to 0).'
                )
            df['cap_scaled'] = (df['cap'] - df['floor']) / self.y_scale

        df['t'] = (df['ds'] - self.start) / self.t_scale
        if 'y' in df:
            df['y_scaled'] = (df['y'] - df['floor']) / self.y_scale

        for name, props in self.extra_regressors.items():
            df[name] = ((df[name] - props['mu']) / props['std'])
        return df

    def initialize_scales(self, initialize_scales, df):
        """Initialize model scales.

        Sets model scaling factors using df.

        Parameters
        ----------
        initialize_scales: Boolean set the scales or not.
        df: pd.DataFrame for setting scales.
        """
        if not initialize_scales:
            return
        if self.growth == 'logistic' and 'floor' in df:
            self.logistic_floor = True
            floor = df['floor']
        else:
            floor = 0.
        self.y_scale = (df['y'] - floor).abs().max()
        if self.y_scale == 0:
            self.y_scale = 1
        self.start = df['ds'].min()
        self.t_scale = df['ds'].max() - self.start
        for name, props in self.extra_regressors.items():
            standardize = props['standardize']
            n_vals = len(df[name].unique())
            if n_vals < 2:
                standardize = False
            if standardize == 'auto':
                if set(df[name].unique()) == set([1, 0]):
                    # Don't standardize binary variables.
                    standardize = False
                else:
                    standardize = True
            if standardize:
                mu = df[name].mean()
                std = df[name].std()
                self.extra_regressors[name]['mu'] = mu
                self.extra_regressors[name]['std'] = std

    def set_changepoints(self):
        """Set changepoints

        Sets m$changepoints to the dates of changepoints. Either:
        1) The changepoints were passed in explicitly.
            A) They are empty.
            B) They are not empty, and need validation.
        2) We are generating a grid of them.
        3) The user prefers no changepoints be used.
        """
        if self.changepoints is not None:
            if len(self.changepoints) == 0:
                pass
            else:
                too_low = min(self.changepoints) < self.history['ds'].min()
                too_high = max(self.changepoints) > self.history['ds'].max()
                if too_low or too_high:
                    raise ValueError(
                        'Changepoints must fall within training data.')
        else:
            # Place potential changepoints evenly through first
            # changepoint_range proportion of the history
            hist_size = int(np.floor(
                self.history.shape[0] * self.changepoint_range))
            if self.n_changepoints + 1 > hist_size:
                self.n_changepoints = hist_size - 1
                logger.info(
                    'n_changepoints greater than number of observations.'
                    'Using {}.'.format(self.n_changepoints)
                )
            if self.n_changepoints > 0:
                cp_indexes = (
                    np.linspace(0, hist_size - 1, self.n_changepoints + 1)
                        .round()
                        .astype(np.int)
                )
                self.changepoints = (
                    self.history.iloc[cp_indexes]['ds'].tail(-1)
                )
            else:
                # set empty changepoints
                self.changepoints = []
        if len(self.changepoints) > 0:
            self.changepoints_t = np.sort(np.array(
                (self.changepoints - self.start) / self.t_scale))
        else:
            self.changepoints_t = np.array([0])  # dummy changepoint

    @staticmethod
    def fourier_series(dates, period, series_order):
        """Provides Fourier series components with the specified frequency
        and order.

        Parameters
        ----------
        dates: pd.Series containing timestamps.
        period: Number of days of the period.
        series_order: Number of components.

        Returns
        -------
        Matrix with seasonality features.
        """
        # convert to days since epoch
        t = np.array(
            (dates - pd.datetime(1970, 1, 1))
                .dt.total_seconds()
                .astype(np.float)
        ) / (3600 * 24.)
        return np.column_stack([
            fun((2.0 * (i + 1) * np.pi * t / period))
            for i in range(series_order)
            for fun in (np.sin, np.cos)
        ])

    @classmethod
    def make_seasonality_features(cls, dates, period, series_order, prefix):
        """Data frame with seasonality features.

        Parameters
        ----------
        cls: Prophet class.
        dates: pd.Series containing timestamps.
        period: Number of days of the period.
        series_order: Number of components.
        prefix: Column name prefix.

        Returns
        -------
        pd.DataFrame with seasonality features.
        """
        features = cls.fourier_series(dates, period, series_order)
        columns = [
            '{}_delim_{}'.format(prefix, i + 1)
            for i in range(features.shape[1])
        ]
        return pd.DataFrame(features, columns=columns)

    def construct_holiday_dataframe(self, dates):
        """Construct a dataframe of holiday dates.

        Will combine self.holidays with the built-in country holidays
        corresponding to input dates, if self.country_holidays is set.

        Parameters
        ----------
        dates: pd.Series containing timestamps used for computing seasonality.

        Returns
        -------
        dataframe of holiday dates, in holiday dataframe format used in
        initialization.
        """
        all_holidays = pd.DataFrame()
        if self.holidays is not None:
            all_holidays = self.holidays.copy()
        if self.country_holidays is not None:
            year_list = list({x.year for x in dates})
            country_holidays_df = make_holidays_df(
                year_list=year_list, country=self.country_holidays
            )
            all_holidays = pd.concat((all_holidays, country_holidays_df), sort=False)
            all_holidays.reset_index(drop=True, inplace=True)
        # If the model has already been fit with a certain set of holidays,
        # make sure we are using those same ones.
        if self.train_holiday_names is not None:
            # Remove holiday names didn't show up in fit
            index_to_drop = all_holidays.index[
                np.logical_not(
                    all_holidays.holiday.isin(self.train_holiday_names)
                )
            ]
            all_holidays = all_holidays.drop(index_to_drop)
            # Add holiday names in fit but not in predict with ds as NA
            holidays_to_add = pd.DataFrame({
                'holiday': self.train_holiday_names[
                    np.logical_not(self.train_holiday_names.isin(all_holidays.holiday))
                ]
            })
            all_holidays = pd.concat((all_holidays, holidays_to_add), sort=False)
            all_holidays.reset_index(drop=True, inplace=True)
        return all_holidays

    def make_holiday_features(self, dates, holidays):
        """Construct a dataframe of holiday features.

        Parameters
        ----------
        dates: pd.Series containing timestamps used for computing seasonality.
        holidays: pd.Dataframe containing holidays, as returned by
            construct_holiday_dataframe.

        Returns
        -------
        holiday_features: pd.DataFrame with a column for each holiday.
        prior_scale_list: List of prior scales for each holiday column.
        holiday_names: List of names of holidays
        """
        # Holds columns of our future matrix.
        expanded_holidays = defaultdict(lambda: np.zeros(dates.shape[0]))
        prior_scales = {}
        # Makes an index so we can perform `get_loc` below.
        # Strip to just dates.
        row_index = pd.DatetimeIndex(dates.apply(lambda x: x.date()))

        for _ix, row in holidays.iterrows():
            dt = row.ds.date()
            try:
                lw = int(row.get('lower_window', 0))
                uw = int(row.get('upper_window', 0))
            except ValueError:
                lw = 0
                uw = 0
            ps = float(row.get('prior_scale', self.holidays_prior_scale))
            if np.isnan(ps):
                ps = float(self.holidays_prior_scale)
            if (
                    row.holiday in prior_scales and prior_scales[row.holiday] != ps
            ):
                raise ValueError(
                    'Holiday {} does not have consistent prior scale '
                    'specification.'.format(row.holiday))
            if ps <= 0:
                raise ValueError('Prior scale must be > 0')
            prior_scales[row.holiday] = ps

            for offset in range(lw, uw + 1):
                occurrence = dt + timedelta(days=offset)
                try:
                    loc = row_index.get_loc(occurrence)
                except KeyError:
                    loc = None

                key = '{}_delim_{}{}'.format(
                    row.holiday,
                    '+' if offset >= 0 else '-',
                    abs(offset)
                )
                if loc is not None:
                    expanded_holidays[key][loc] = 1.
                else:
                    # Access key to generate value
                    expanded_holidays[key]
        holiday_features = pd.DataFrame(expanded_holidays)
        # Make sure column order is consistent
        holiday_features = holiday_features[sorted(holiday_features.columns.tolist())]
        prior_scale_list = [
            prior_scales[h.split('_delim_')[0]]
            for h in holiday_features.columns
        ]
        holiday_names = list(prior_scales.keys())
        # Store holiday names used in fit
        if self.train_holiday_names is None:
            self.train_holiday_names = pd.Series(holiday_names)
        return holiday_features, prior_scale_list, holiday_names

    def add_regressor(
            self, name, prior_scale=None, standardize='auto', mode=None
    ):
        """Add an additional regressor to be used for fitting and predicting.

        The dataframe passed to `fit` and `predict` will have a column with the
        specified name to be used as a regressor. When standardize='auto', the
        regressor will be standardized unless it is binary. The regression
        coefficient is given a prior with the specified scale parameter.
        Decreasing the prior scale will add additional regularization. If no
        prior scale is provided, self.holidays_prior_scale will be used.
        Mode can be specified as either 'additive' or 'multiplicative'. If not
        specified, self.seasonality_mode will be used. 'additive' means the
        effect of the regressor will be added to the trend, 'multiplicative'
        means it will multiply the trend.

        Parameters
        ----------
        name: string name of the regressor.
        prior_scale: optional float scale for the normal prior. If not
            provided, self.holidays_prior_scale will be used.
        standardize: optional, specify whether this regressor will be
            standardized prior to fitting. Can be 'auto' (standardize if not
            binary), True, or False.
        mode: optional, 'additive' or 'multiplicative'. Defaults to
            self.seasonality_mode.

        Returns
        -------
        The prophet object.
        """
        if self.history is not None:
            raise Exception(
                "Regressors must be added prior to model fitting.")
        self.validate_column_name(name, check_regressors=False)
        if prior_scale is None:
            prior_scale = float(self.holidays_prior_scale)
        if mode is None:
            mode = self.seasonality_mode
        if prior_scale <= 0:
            raise ValueError('Prior scale must be > 0')
        if mode not in ['additive', 'multiplicative']:
            raise ValueError("mode must be 'additive' or 'multiplicative'")
        self.extra_regressors[name] = {
            'prior_scale': prior_scale,
            'standardize': standardize,
            'mu': 0.,
            'std': 1.,
            'mode': mode,
        }
        return self

    def add_seasonality(
            self, name, period, fourier_order, prior_scale=None, mode=None, condition_name=None
    ):
        """Add a seasonal component with specified period, number of Fourier
        components, and prior scale.

        Increasing the number of Fourier components allows the seasonality to
        change more quickly (at risk of overfitting). Default values for yearly
        and weekly seasonalities are 10 and 3 respectively.

        Increasing prior scale will allow this seasonality component more
        flexibility, decreasing will dampen it. If not provided, will use the
        seasonality_prior_scale provided on Prophet initialization (defaults
        to 10).

        Mode can be specified as either 'additive' or 'multiplicative'. If not
        specified, self.seasonality_mode will be used (defaults to additive).
        Additive means the seasonality will be added to the trend,
        multiplicative means it will multiply the trend.

        If condition_name is provided, the dataframe passed to `fit` and `predict`
        should have a column with the specified condition_name containing booleans
        which decides when to apply seasonality.

        Parameters
        ----------
        name: string name of the seasonality component.
        period: float number of days in one period.
        fourier_order: int number of Fourier components to use.
        prior_scale: optional float prior scale for this component.
        mode: optional 'additive' or 'multiplicative'
        condition_name: string name of the seasonality condition.

        Returns
        -------
        The prophet object.
        """
        if self.history is not None:
            raise Exception(
                "Seasonality must be added prior to model fitting.")
        if name not in ['daily', 'weekly', 'yearly']:
            # Allow overwriting built-in seasonalities
            self.validate_column_name(name, check_seasonalities=False)
        if prior_scale is None:
            ps = self.seasonality_prior_scale
        else:
            ps = float(prior_scale)
        if ps <= 0:
            raise ValueError('Prior scale must be > 0')
        if fourier_order <= 0:
            raise ValueError('Fourier Order must be > 0')
        if mode is None:
            mode = self.seasonality_mode
        if mode not in ['additive', 'multiplicative']:
            raise ValueError("mode must be 'additive' or 'multiplicative'")
        if condition_name is not None:
            self.validate_column_name(condition_name)
        self.seasonalities[name] = {
            'period': period,
            'fourier_order': fourier_order,
            'prior_scale': ps,
            'mode': mode,
            'condition_name': condition_name,
        }
        return self

    def add_country_holidays(self, country_name):
        """Add in built-in holidays for the specified country.

        These holidays will be included in addition to any specified on model
        initialization.

        Holidays will be calculated for arbitrary date ranges in the history
        and future. See the online documentation for the list of countries with
        built-in holidays.

        Built-in country holidays can only be set for a single country.

        Parameters
        ----------
        country_name: Name of the country, like 'UnitedStates' or 'US'

        Returns
        -------
        The prophet object.
        """
        if self.history is not None:
            raise Exception(
                "Country holidays must be added prior to model fitting."
            )
        # Validate names.
        for name in get_holiday_names(country_name):
            # Allow merging with existing holidays
            self.validate_column_name(name, check_holidays=False)
        # Set the holidays.
        if self.country_holidays is not None:
            logger.warning(
                'Changing country holidays from {} to {}'.format(
                    self.country_holidays, country_name
                )
            )
        self.country_holidays = country_name
        return self

    def make_all_seasonality_features(self, df):
        """Dataframe with seasonality features.

        Includes seasonality features, holiday features, and added regressors.

        Parameters
        ----------
        df: pd.DataFrame with dates for computing seasonality features and any
            added regressors.

        Returns
        -------
        pd.DataFrame with regression features.
        list of prior scales for each column of the features dataframe.
        Dataframe with indicators for which regression components correspond to
            which columns.
        Dictionary with keys 'additive' and 'multiplicative' listing the
            component names for each mode of seasonality.
        """
        seasonal_features = []
        prior_scales = []
        modes = {'additive': [], 'multiplicative': []}

        # Seasonality features
        for name, props in self.seasonalities.items():
            features = self.make_seasonality_features(
                df['ds'],
                props['period'],
                props['fourier_order'],
                name,
            )
            if props['condition_name'] is not None:
                features[~df[props['condition_name']]] = 0
            seasonal_features.append(features)
            prior_scales.extend(
                [props['prior_scale']] * features.shape[1])
            modes[props['mode']].append(name)

        # Holiday features
        holidays = self.construct_holiday_dataframe(df['ds'])
        if len(holidays) > 0:
            features, holiday_priors, holiday_names = (
                self.make_holiday_features(df['ds'], holidays)
            )
            seasonal_features.append(features)
            prior_scales.extend(holiday_priors)
            modes[self.seasonality_mode].extend(holiday_names)

        # Additional regressors
        for name, props in self.extra_regressors.items():
            seasonal_features.append(pd.DataFrame(df[name]))
            prior_scales.append(props['prior_scale'])
            modes[props['mode']].append(name)

        # Dummy to prevent empty X
        if len(seasonal_features) == 0:
            seasonal_features.append(
                pd.DataFrame({'zeros': np.zeros(df.shape[0])}))
            prior_scales.append(1.)

        seasonal_features = pd.concat(seasonal_features, axis=1)
        component_cols, modes = self.regressor_column_matrix(
            seasonal_features, modes
        )
        return seasonal_features, prior_scales, component_cols, modes

    def regressor_column_matrix(self, seasonal_features, modes):
        """Dataframe indicating which columns of the feature matrix correspond
        to which seasonality/regressor components.

        Includes combination components, like 'additive_terms'. These
        combination components will be added to the 'modes' input.

        Parameters
        ----------
        seasonal_features: Constructed seasonal features dataframe
        modes: Dictionary with keys 'additive' and 'multiplicative' listing the
            component names for each mode of seasonality.

        Returns
        -------
        component_cols: A binary indicator dataframe with columns seasonal
            components and rows columns in seasonal_features. Entry is 1 if
            that columns is used in that component.
        modes: Updated input with combination components.
        """
        components = pd.DataFrame({
            'col': np.arange(seasonal_features.shape[1]),
            'component': [
                x.split('_delim_')[0] for x in seasonal_features.columns
            ],
        })
        # Add total for holidays
        if self.train_holiday_names is not None:
            components = self.add_group_component(
                components, 'holidays', self.train_holiday_names.unique())
        # Add totals additive and multiplicative components, and regressors
        for mode in ['additive', 'multiplicative']:
            components = self.add_group_component(
                components, mode + '_terms', modes[mode]
            )
            regressors_by_mode = [
                r for r, props in self.extra_regressors.items()
                if props['mode'] == mode
            ]
            components = self.add_group_component(
                components, 'extra_regressors_' + mode, regressors_by_mode)
            # Add combination components to modes
            modes[mode].append(mode + '_terms')
            modes[mode].append('extra_regressors_' + mode)
        # After all of the additive/multiplicative groups have been added,
        modes[self.seasonality_mode].append('holidays')
        # Convert to a binary matrix
        component_cols = pd.crosstab(
            components['col'], components['component'],
        ).sort_index(level='col')
        # Add columns for additive and multiplicative terms, if missing
        for name in ['additive_terms', 'multiplicative_terms']:
            if name not in component_cols:
                component_cols[name] = 0
        # Remove the placeholder
        component_cols.drop('zeros', axis=1, inplace=True, errors='ignore')
        # Validation
        if (
                max(component_cols['additive_terms']
                    + component_cols['multiplicative_terms']) > 1
        ):
            raise Exception('A bug occurred in seasonal components.')
        # Compare to the training, if set.
        if self.train_component_cols is not None:
            component_cols = component_cols[self.train_component_cols.columns]
            if not component_cols.equals(self.train_component_cols):
                raise Exception('A bug occurred in constructing regressors.')
        return component_cols, modes

    def add_group_component(self, components, name, group):
        """Adds a component with given name that contains all of the components
        in group.

        Parameters
        ----------
        components: Dataframe with components.
        name: Name of new group component.
        group: List of components that form the group.

        Returns
        -------
        Dataframe with components.
        """
        new_comp = components[components['component'].isin(set(group))].copy()
        group_cols = new_comp['col'].unique()
        if len(group_cols) > 0:
            new_comp = pd.DataFrame({'col': group_cols, 'component': name})
            components = components.append(new_comp)
        return components

    def parse_seasonality_args(self, name, arg, auto_disable, default_order):
        """Get number of fourier components for built-in seasonalities.

        Parameters
        ----------
        name: string name of the seasonality component.
        arg: 'auto', True, False, or number of fourier components as provided.
        auto_disable: bool if seasonality should be disabled when 'auto'.
        default_order: int default fourier order

        Returns
        -------
        Number of fourier components, or 0 for disabled.
        """
        if arg == 'auto':
            fourier_order = 0
            if name in self.seasonalities:
                logger.info(
                    'Found custom seasonality named "{name}", '
                    'disabling built-in {name} seasonality.'.format(name=name)
                )
            elif auto_disable:
                logger.info(
                    'Disabling {name} seasonality. Run prophet with '
                    '{name}_seasonality=True to override this.'.format(
                        name=name)
                )
            else:
                fourier_order = default_order
        elif arg is True:
            fourier_order = default_order
        elif arg is False:
            fourier_order = 0
        else:
            fourier_order = int(arg)
        return fourier_order

    def set_auto_seasonalities(self):
        """Set seasonalities that were left on auto.

        Turns on yearly seasonality if there is >=2 years of history.
        Turns on weekly seasonality if there is >=2 weeks of history, and the
        spacing between dates in the history is <7 days.
        Turns on daily seasonality if there is >=2 days of history, and the
        spacing between dates in the history is <1 day.
        """
        first = self.history['ds'].min()
        last = self.history['ds'].max()
        dt = self.history['ds'].diff()
        min_dt = dt.iloc[dt.values.nonzero()[0]].min()

        # Yearly seasonality
        yearly_disable = last - first < pd.Timedelta(days=730)
        fourier_order = self.parse_seasonality_args(
            'yearly', self.yearly_seasonality, yearly_disable, 10)
        if fourier_order > 0:
            self.seasonalities['yearly'] = {
                'period': 365.25,
                'fourier_order': fourier_order,
                'prior_scale': self.seasonality_prior_scale,
                'mode': self.seasonality_mode,
                'condition_name': None
            }

        # Weekly seasonality
        weekly_disable = ((last - first < pd.Timedelta(weeks=2)) or
                          (min_dt >= pd.Timedelta(weeks=1)))
        fourier_order = self.parse_seasonality_args(
            'weekly', self.weekly_seasonality, weekly_disable, 3)
        if fourier_order > 0:
            self.seasonalities['weekly'] = {
                'period': 7,
                'fourier_order': fourier_order,
                'prior_scale': self.seasonality_prior_scale,
                'mode': self.seasonality_mode,
                'condition_name': None
            }

        # Daily seasonality
        daily_disable = ((last - first < pd.Timedelta(days=2)) or
                         (min_dt >= pd.Timedelta(days=1)))
        fourier_order = self.parse_seasonality_args(
            'daily', self.daily_seasonality, daily_disable, 4)
        if fourier_order > 0:
            self.seasonalities['daily'] = {
                'period': 1,
                'fourier_order': fourier_order,
                'prior_scale': self.seasonality_prior_scale,
                'mode': self.seasonality_mode,
                'condition_name': None
            }

    @staticmethod
    def linear_growth_init(df):
        """Initialize linear growth.

        Provides a strong initialization for linear growth by calculating the
        growth and offset parameters that pass the function through the first
        and last points in the time series.

        Parameters
        ----------
        df: pd.DataFrame with columns ds (date), y_scaled (scaled time series),
            and t (scaled time).

        Returns
        -------
        A tuple (k, m) with the rate (k) and offset (m) of the linear growth
        function.
        """
        i0, i1 = df['ds'].idxmin(), df['ds'].idxmax()
        T = df['t'].iloc[i1] - df['t'].iloc[i0]
        k = (df['y_scaled'].iloc[i1] - df['y_scaled'].iloc[i0]) / T
        m = df['y_scaled'].iloc[i0] - k * df['t'].iloc[i0]
        return (k, m)

    @staticmethod
    def logistic_growth_init(df):
        """Initialize logistic growth.

        Provides a strong initialization for logistic growth by calculating the
        growth and offset parameters that pass the function through the first
        and last points in the time series.

        Parameters
        ----------
        df: pd.DataFrame with columns ds (date), cap_scaled (scaled capacity),
            y_scaled (scaled time series), and t (scaled time).

        Returns
        -------
        A tuple (k, m) with the rate (k) and offset (m) of the logistic growth
        function.
        """
        i0, i1 = df['ds'].idxmin(), df['ds'].idxmax()
        T = df['t'].iloc[i1] - df['t'].iloc[i0]

        # Force valid values, in case y > cap or y < 0
        C0 = df['cap_scaled'].iloc[i0]
        C1 = df['cap_scaled'].iloc[i1]
        y0 = max(0.01 * C0, min(0.99 * C0, df['y_scaled'].iloc[i0]))
        y1 = max(0.01 * C1, min(0.99 * C1, df['y_scaled'].iloc[i1]))

        r0 = C0 / y0
        r1 = C1 / y1

        if abs(r0 - r1) <= 0.01:
            r0 = 1.05 * r0

        L0 = np.log(r0 - 1)
        L1 = np.log(r1 - 1)

        # Initialize the offset
        m = L0 * T / (L0 - L1)
        # And the rate
        k = (L0 - L1) / T
        return (k, m)

    def fit(self, df, **kwargs):
        """Fit the Prophet model.

        This sets self.params to contain the fitted model parameters. It is a
        dictionary parameter names as keys and the following items:
            k (Mx1 array): M posterior samples of the initial slope.
            m (Mx1 array): The initial intercept.
            delta (MxN array): The slope change at each of N changepoints.
            beta (MxK matrix): Coefficients for K seasonality features.
            sigma_obs (Mx1 array): Noise level.
        Note that M=1 if MAP estimation.

        Parameters
        ----------
        df: pd.DataFrame containing the history. Must have columns ds (date
            type) and y, the time series. If self.growth is 'logistic', then
            df must also have a column cap that specifies the capacity at
            each ds.
        kwargs: Additional arguments passed to the optimizing or sampling
            functions in Stan.

        Returns
        -------
        The fitted Prophet object.
        """
        if self.history is not None:
            raise Exception('Prophet object can only be fit once. '
                            'Instantiate a new object.')
        if ('ds' not in df) or ('y' not in df):
            raise ValueError(
                "Dataframe must have columns 'ds' and 'y' with the dates and "
                "values respectively."
            )
        history = df[df['y'].notnull()].copy()
        if history.shape[0] < 2:
            raise ValueError('Dataframe has less than 2 non-NaN rows.')
        self.history_dates = pd.to_datetime(df['ds']).sort_values()

        history = self.setup_dataframe(history, initialize_scales=True)
        self.history = history
        self.set_auto_seasonalities()
        seasonal_features, prior_scales, component_cols, modes = (
            self.make_all_seasonality_features(history))
        self.train_component_cols = component_cols
        self.component_modes = modes

        self.set_changepoints()

        dat = {
            'T': history.shape[0],
            'K': seasonal_features.shape[1],
            'S': len(self.changepoints_t),
            'y': history['y_scaled'],
            't': history['t'],
            't_change': self.changepoints_t,
            'X': seasonal_features,
            'sigmas': prior_scales,
            'tau': self.changepoint_prior_scale,
            'trend_indicator': int(self.growth == 'logistic'),
            's_a': component_cols['additive_terms'],
            's_m': component_cols['multiplicative_terms'],
        }

        if self.growth == 'linear':
            dat['cap'] = np.zeros(self.history.shape[0])
            kinit = self.linear_growth_init(history)
        else:
            dat['cap'] = history['cap_scaled']
            kinit = self.logistic_growth_init(history)

        stan_init = {
            'k': kinit[0],
            'm': kinit[1],
            'delta': np.zeros(len(self.changepoints_t)),
            'beta': np.zeros(seasonal_features.shape[1]),
            'sigma_obs': 1,
        }

        if (
                (history['y'].min() == history['y'].max())
                and self.growth == 'linear'
        ):
            # Nothing to fit.
            self.params = stan_init
            self.params['sigma_obs'] = 1e-9
            for par in self.params:
                self.params[par] = np.array([self.params[par]])
        elif self.mcmc_samples > 0:
            self.params = self.stan_backend.sampling(stan_init, dat, self.mcmc_samples, **kwargs)
        else:
            self.params = self.stan_backend.fit(stan_init, dat, **kwargs)

        # If no changepoints were requested, replace delta with 0s
        if len(self.changepoints) == 0:
            # Fold delta into the base rate k
            self.params['k'] = self.params['k'] + self.params['delta']
            self.params['delta'] = np.zeros(self.params['delta'].shape)

        return self

    def predict(self, df=None):
        """Predict using the prophet model.

        Parameters
        ----------
        df: pd.DataFrame with dates for predictions (column ds), and capacity
            (column cap) if logistic growth. If not provided, predictions are
            made on the history.

        Returns
        -------
        A pd.DataFrame with the forecast components.
        """
        if self.history is None:
            raise Exception('Model must be fit before predictions can be made.')

        if df is None:
            df = self.history.copy()
        else:
            if df.shape[0] == 0:
                raise ValueError('Dataframe has no rows.')
            df = self.setup_dataframe(df.copy())

        df['trend'] = self.predict_trend(df)
        seasonal_components = self.predict_seasonal_components(df)
        if self.uncertainty_samples:
            intervals = self.predict_uncertainty(df)
        else:
            intervals = None

        # Drop columns except ds, cap, floor, and trend
        cols = ['ds', 'trend']
        if 'cap' in df:
            cols.append('cap')
        if self.logistic_floor:
            cols.append('floor')
        # Add in forecast components
        df2 = pd.concat((df[cols], intervals, seasonal_components), axis=1)
        df2['yhat'] = (
                df2['trend'] * (1 + df2['multiplicative_terms'])
                + df2['additive_terms']
        )
        return df2

    @staticmethod
    def piecewise_linear(t, deltas, k, m, changepoint_ts):
        """Evaluate the piecewise linear function.

        Parameters
        ----------
        t: np.array of times on which the function is evaluated.
        deltas: np.array of rate changes at each changepoint.
        k: Float initial rate.
        m: Float initial offset.
        changepoint_ts: np.array of changepoint times.

        Returns
        -------
        Vector y(t).
        """
        # Intercept changes
        gammas = -changepoint_ts * deltas
        # Get cumulative slope and intercept at each t
        k_t = k * np.ones_like(t)
        m_t = m * np.ones_like(t)
        for s, t_s in enumerate(changepoint_ts):
            indx = t >= t_s
            k_t[indx] += deltas[s]
            m_t[indx] += gammas[s]
        return k_t * t + m_t

    @staticmethod
    def piecewise_logistic(t, cap, deltas, k, m, changepoint_ts):
        """Evaluate the piecewise logistic function.

        Parameters
        ----------
        t: np.array of times on which the function is evaluated.
        cap: np.array of capacities at each t.
        deltas: np.array of rate changes at each changepoint.
        k: Float initial rate.
        m: Float initial offset.
        changepoint_ts: np.array of changepoint times.

        Returns
        -------
        Vector y(t).
        """
        # Compute offset changes
        k_cum = np.concatenate((np.atleast_1d(k), np.cumsum(deltas) + k))
        gammas = np.zeros(len(changepoint_ts))
        for i, t_s in enumerate(changepoint_ts):
            gammas[i] = (
                    (t_s - m - np.sum(gammas))
                    * (1 - k_cum[i] / k_cum[i + 1])  # noqa W503
            )
        # Get cumulative rate and offset at each t
        k_t = k * np.ones_like(t)
        m_t = m * np.ones_like(t)
        for s, t_s in enumerate(changepoint_ts):
            indx = t >= t_s
            k_t[indx] += deltas[s]
            m_t[indx] += gammas[s]
        return cap / (1 + np.exp(-k_t * (t - m_t)))

    def predict_trend(self, df):
        """Predict trend using the prophet model.

        Parameters
        ----------
        df: Prediction dataframe.

        Returns
        -------
        Vector with trend on prediction dates.
        """
        k = np.nanmean(self.params['k'])
        m = np.nanmean(self.params['m'])
        deltas = np.nanmean(self.params['delta'], axis=0)

        t = np.array(df['t'])
        if self.growth == 'linear':
            trend = self.piecewise_linear(t, deltas, k, m, self.changepoints_t)
        else:
            cap = df['cap_scaled']
            trend = self.piecewise_logistic(
                t, cap, deltas, k, m, self.changepoints_t)

        return trend * self.y_scale + df['floor']

    def predict_seasonal_components(self, df):
        """Predict seasonality components, holidays, and added regressors.

        Parameters
        ----------
        df: Prediction dataframe.

        Returns
        -------
        Dataframe with seasonal components.
        """
        seasonal_features, _, component_cols, _ = (
            self.make_all_seasonality_features(df)
        )
        if self.uncertainty_samples:
            lower_p = 100 * (1.0 - self.interval_width) / 2
            upper_p = 100 * (1.0 + self.interval_width) / 2

        X = seasonal_features.values
        data = {}
        for component in component_cols.columns:
            beta_c = self.params['beta'] * component_cols[component].values

            comp = np.matmul(X, beta_c.transpose())
            if component in self.component_modes['additive']:
                comp *= self.y_scale
            data[component] = np.nanmean(comp, axis=1)
            if self.uncertainty_samples:
                data[component + '_lower'] = np.nanpercentile(
                    comp, lower_p, axis=1,
                )
                data[component + '_upper'] = np.nanpercentile(
                    comp, upper_p, axis=1,
                )
        return pd.DataFrame(data)

    def sample_posterior_predictive(self, df):
        """Prophet posterior predictive samples.

        Parameters
        ----------
        df: Prediction dataframe.

        Returns
        -------
        Dictionary with posterior predictive samples for the forecast yhat and
        for the trend component.
        """
        n_iterations = self.params['k'].shape[0]
        samp_per_iter = max(1, int(np.ceil(
            self.uncertainty_samples / float(n_iterations)
        )))

        # Generate seasonality features once so we can re-use them.
        seasonal_features, _, component_cols, _ = (
            self.make_all_seasonality_features(df)
        )

        sim_values = {'yhat': [], 'trend': []}
        for i in range(n_iterations):
            for _j in range(samp_per_iter):
                sim = self.sample_model(
                    df=df,
                    seasonal_features=seasonal_features,
                    iteration=i,
                    s_a=component_cols['additive_terms'],
                    s_m=component_cols['multiplicative_terms'],
                )
                for key in sim_values:
                    sim_values[key].append(sim[key])
        for k, v in sim_values.items():
            sim_values[k] = np.column_stack(v)
        return sim_values

    def predictive_samples(self, df):
        """Sample from the posterior predictive distribution.

        Parameters
        ----------
        df: Dataframe with dates for predictions (column ds), and capacity
            (column cap) if logistic growth.

        Returns
        -------
        Dictionary with keys "trend" and "yhat" containing
        posterior predictive samples for that component.
        """
        df = self.setup_dataframe(df.copy())
        sim_values = self.sample_posterior_predictive(df)
        return sim_values

    def predict_uncertainty(self, df):
        """Prediction intervals for yhat and trend.

        Parameters
        ----------
        df: Prediction dataframe.

        Returns
        -------
        Dataframe with uncertainty intervals.
        """
        sim_values = self.sample_posterior_predictive(df)

        lower_p = 100 * (1.0 - self.interval_width) / 2
        upper_p = 100 * (1.0 + self.interval_width) / 2

        series = {}
        for key in ['yhat', 'trend']:
            series['{}_lower'.format(key)] = np.nanpercentile(
                sim_values[key], lower_p, axis=1)
            series['{}_upper'.format(key)] = np.nanpercentile(
                sim_values[key], upper_p, axis=1)

        return pd.DataFrame(series)

    def sample_model(self, df, seasonal_features, iteration, s_a, s_m):
        """Simulate observations from the extrapolated generative model.

        Parameters
        ----------
        df: Prediction dataframe.
        seasonal_features: pd.DataFrame of seasonal features.
        iteration: Int sampling iteration to use parameters from.
        s_a: Indicator vector for additive components
        s_m: Indicator vector for multiplicative components

        Returns
        -------
        Dataframe with trend and yhat, each like df['t'].
        """
        trend = self.sample_predictive_trend(df, iteration)

        beta = self.params['beta'][iteration]
        Xb_a = np.matmul(seasonal_features.values, beta * s_a.values) * self.y_scale
        Xb_m = np.matmul(seasonal_features.values, beta * s_m.values)

        sigma = self.params['sigma_obs'][iteration]
        noise = np.random.normal(0, sigma, df.shape[0]) * self.y_scale

        return pd.DataFrame({
            'yhat': trend * (1 + Xb_m) + Xb_a + noise,
            'trend': trend
        })

    def sample_predictive_trend(self, df, iteration):
        """Simulate the trend using the extrapolated generative model.

        Parameters
        ----------
        df: Prediction dataframe.
        iteration: Int sampling iteration to use parameters from.

        Returns
        -------
        np.array of simulated trend over df['t'].
        """
        k = self.params['k'][iteration]
        m = self.params['m'][iteration]
        deltas = self.params['delta'][iteration]

        t = np.array(df['t'])
        T = t.max()

        # New changepoints from a Poisson process with rate S on [1, T]
        if T > 1:
            S = len(self.changepoints_t)
            n_changes = np.random.poisson(S * (T - 1))
        else:
            n_changes = 0
        if n_changes > 0:
            changepoint_ts_new = 1 + np.random.rand(n_changes) * (T - 1)
            changepoint_ts_new.sort()
        else:
            changepoint_ts_new = []

        # Get the empirical scale of the deltas, plus epsilon to avoid NaNs.
        lambda_ = np.mean(np.abs(deltas)) + 1e-8

        # Sample deltas
        deltas_new = np.random.laplace(0, lambda_, n_changes)

        # Prepend the times and deltas from the history
        changepoint_ts = np.concatenate((self.changepoints_t,
                                         changepoint_ts_new))
        deltas = np.concatenate((deltas, deltas_new))

        if self.growth == 'linear':
            trend = self.piecewise_linear(t, deltas, k, m, changepoint_ts)
        else:
            cap = df['cap_scaled']
            trend = self.piecewise_logistic(t, cap, deltas, k, m,
                                            changepoint_ts)

        return trend * self.y_scale + df['floor']

    def make_future_dataframe(self, periods, freq='D', include_history=True):
        """Simulate the trend using the extrapolated generative model.

        Parameters
        ----------
        periods: Int number of periods to forecast forward.
        freq: Any valid frequency for pd.date_range, such as 'D' or 'M'.
        include_history: Boolean to include the historical dates in the data
            frame for predictions.

        Returns
        -------
        pd.Dataframe that extends forward from the end of self.history for the
        requested number of periods.
        """
        if self.history_dates is None:
            raise Exception('Model must be fit before this can be used.')
        last_date = self.history_dates.max()
        dates = pd.date_range(
            start=last_date,
            periods=periods + 1,  # An extra in case we include start
            freq=freq)
        dates = dates[dates > last_date]  # Drop start if equals last_date
        dates = dates[:periods]  # Return correct number of periods

        if include_history:
            dates = np.concatenate((np.array(self.history_dates), dates))

        return pd.DataFrame({'ds': dates})

    def plot(self, fcst, ax=None, uncertainty=True, plot_cap=True, xlabel='ds',
             ylabel='y', figsize=(10, 6)):
        """Plot the Prophet forecast.

        Parameters
        ----------
        fcst: pd.DataFrame output of self.predict.
        ax: Optional matplotlib axes on which to plot.
        uncertainty: Optional boolean to plot uncertainty intervals.
        plot_cap: Optional boolean indicating if the capacity should be shown
            in the figure, if available.
        xlabel: Optional label name on X-axis
        ylabel: Optional label name on Y-axis
        figsize: Optional tuple width, height in inches.

        Returns
        -------
        A matplotlib figure.
        """
        return plot(
            m=self, fcst=fcst, ax=ax, uncertainty=uncertainty,
            plot_cap=plot_cap, xlabel=xlabel, ylabel=ylabel,
            figsize=figsize
        )

    def plot_components(self, fcst, uncertainty=True, plot_cap=True,
                        weekly_start=0, yearly_start=0, figsize=None):
        """Plot the Prophet forecast components.

        Will plot whichever are available of: trend, holidays, weekly
        seasonality, and yearly seasonality.

        Parameters
        ----------
        fcst: pd.DataFrame output of self.predict.
        uncertainty: Optional boolean to plot uncertainty intervals.
        plot_cap: Optional boolean indicating if the capacity should be shown
            in the figure, if available.
        weekly_start: Optional int specifying the start day of the weekly
            seasonality plot. 0 (default) starts the week on Sunday. 1 shifts
            by 1 day to Monday, and so on.
        yearly_start: Optional int specifying the start day of the yearly
            seasonality plot. 0 (default) starts the year on Jan 1. 1 shifts
            by 1 day to Jan 2, and so on.
        figsize: Optional tuple width, height in inches.

        Returns
        -------
        A matplotlib figure.
        """
        return plot_components(
            m=self, fcst=fcst, uncertainty=uncertainty, plot_cap=plot_cap,
            weekly_start=weekly_start, yearly_start=yearly_start,
            figsize=figsize
        )<|MERGE_RESOLUTION|>--- conflicted
+++ resolved
@@ -76,13 +76,10 @@
         model. If mcmc.samples>0, this will be integrated over all model
         parameters, which will include uncertainty in seasonality.
     uncertainty_samples: Number of simulated draws used to estimate
-<<<<<<< HEAD
+        uncertainty intervals. Settings this value to 0 or False will disable
+        uncertainty estimation and speed up the calculation.
         uncertainty intervals.
     stan_backend: str, set to "cmdstanpy" or "pystan" (default)
-=======
-        uncertainty intervals. Settings this value to 0 or False will disable
-        uncertainty estimation and speed up the calculation.
->>>>>>> f4cb9fc4
     """
 
     def __init__(
