--- conflicted
+++ resolved
@@ -198,12 +198,11 @@
         reserved_names.extend([
             'ds', 'y', 'cap', 'floor', 'y_scaled', 'cap_scaled'])
         if name in reserved_names:
-<<<<<<< HEAD
-            raise ValueError('Name {name!r} is reserved.'.format(name=name)
+            raise ValueError('Name {name!r} is reserved.'.format(name=name))
         if (check_holidays and self.holidays is not None and
                 name in self.holidays['holiday'].unique()):
             raise ValueError(
-                'Name {name!r} already used for a holiday.'.format(name=name)
+                'Name {name!r} already used for a holiday.'.format(name=name))
         if (check_holidays and self.country_holidays is not None and
                 name in get_holiday_names(self.country_holidays)):
             raise ValueError(
@@ -217,32 +216,6 @@
             raise ValueError(
                 'Name {name!r} already used for an added regressor.'
                 .format(name=name))
-=======
-            raise ValueError(
-                'Name "{name}" is reserved.'.format(name=name)
-            )
-        if (check_holidays and self.holidays is not None and
-                name in self.holidays['holiday'].unique()):
-            raise ValueError(
-                'Name "{name}" already used for a holiday.'.format(name=name)
-            )
-        if (check_holidays and self.country_holidays is not None and
-                name in get_holiday_names(self.country_holidays)):
-            raise ValueError(
-                'Name "{name}" is a holiday name in {country_holidays}.'
-                .format(name=name, country_holidays=self.country_holidays)
-            )
-        if check_seasonalities and name in self.seasonalities:
-            raise ValueError(
-                'Name "{name}" already used for a seasonality.'
-                .format(name=name)
-            )
-        if check_regressors and name in self.extra_regressors:
-            raise ValueError(
-                'Name "{name}" already used for an added regressor.'
-                .format(name=name)
-            )
->>>>>>> 100a6e88
 
     def setup_dataframe(self, df, initialize_scales=False):
         """Prepare dataframe for fitting or predicting.
@@ -282,14 +255,8 @@
                     .format(name=name))
             df[name] = pd.to_numeric(df[name])
             if df[name].isnull().any():
-<<<<<<< HEAD
                 raise ValueError('Found NaN in column {name!r}'
                                  .format(name=name))
-=======
-                raise ValueError(
-                    'Found NaN in column {name}'.format(name=name)
-                )
->>>>>>> 100a6e88
         for props in self.seasonalities.values():
             condition_name = props['condition_name']
             if condition_name is not None:
