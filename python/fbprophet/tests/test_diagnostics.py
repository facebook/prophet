--- conflicted
+++ resolved
@@ -110,13 +110,8 @@
     def test_cross_validation_uncertainty_disabled(self):
         df = self.__df.copy()
         for uncertainty in [0, False]:
-<<<<<<< HEAD
             m = Prophet(uncertainty_samples=uncertainty, stan_backend=stan_backend)
-            m.fit(df)
-=======
-            m = Prophet(uncertainty_samples=uncertainty)
             m.fit(df, algorithm='Newton')
->>>>>>> 496facb1
             df_cv = diagnostics.cross_validation(
                 m, horizon='4 days', period='4 days', initial='115 days')
             expected_cols = ['ds', 'yhat', 'y', 'cutoff']
