--- conflicted
+++ resolved
@@ -119,8 +119,6 @@
 
 
 There are few caveats that should be kept in mind when considering warm-starting. First, warm-starting may work well for small updates to the data (like the addition of one day in the example above) but can be worse than fitting from scratch if there are large changes to the data (i.e., a lot of days have been added). This is because when a large amount of history is added, the location of the changepoints will be very different between the two models, and so the parameters from the previous model may actually produce a bad trend initialization. Second, as a detail, the number of changepoints need to be consistent from one model to the next or else an error will be raised because the changepoint prior parameter `delta` will be the wrong size.
-<<<<<<< HEAD
-=======
 
 
 <a id="external-references"> </a>
@@ -131,5 +129,4 @@
 
 * [forecastr](https://github.com/garethcull/forecastr): A web app that provides a UI for Prophet.
 
-* [NeuralProphet](https://github.com/ourownstory/neural_prophet): A Prophet-style model implemented in pytorch, to be more adaptable and extensible.
->>>>>>> f52fddfc
+* [NeuralProphet](https://github.com/ourownstory/neural_prophet): A Prophet-style model implemented in pytorch, to be more adaptable and extensible.