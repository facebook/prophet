name: "Create Python Wheels"

on:
  release:
    types: [ created ]
  workflow_dispatch: {}

env:
  STAN_BACKEND: "PYSTAN,CMDSTANPY"
  CMDSTAN_VERSION: "2.26.1"

jobs:
  make-wheels-macos-linux:
    name: ${{ matrix.python-version }}-${{ matrix.architecture }}-${{ matrix.os }}
    runs-on: ${{ matrix.os }}
    strategy:
      matrix:
        os:
          - "macos-latest"
          - "ubuntu-latest"
        python-version:
          - "3.6"
          - "3.7"
          - "3.8"
        architecture:
          - x64

      fail-fast: false

    steps:
      - name: "Get OS version (Linux)"
        if: startsWith(runner.os, 'Linux')
        run: |
          echo "OS_VERSION=`lsb_release -sr`" >> $GITHUB_ENV
          echo "PIP_DEFAULT_CACHE=$HOME/.cache/pip" >> $GITHUB_ENV
          echo "DEFAULT_HOME=$HOME" >> $GITHUB_ENV

      - name: "Get OS version (macOS)"
        if: startsWith(runner.os, 'macOS')
        run: |
          echo "OS_VERSION=`sw_vers -productVersion`" >> $GITHUB_ENV
          echo "PIP_DEFAULT_CACHE=$HOME/Library/Caches/pip" >> $GITHUB_ENV
          echo "DEFAULT_HOME=$HOME" >> $GITHUB_ENV

      - name: "Checkout repo"
        uses: actions/checkout@v2

      - name: "Set up Python"
        uses: actions/setup-python@v2
        with:
          python-version: ${{ matrix.python-version }}
          architecture: ${{ matrix.architecture }}

      - name: "Restore pip cache"
        id: cache-pip
        uses: actions/cache@v2
        with:
          path: ${{ env.PIP_DEFAULT_CACHE }}
          key: ${{ runner.os }}-pip-${{ hashFiles('**/python/requirements.txt') }}-v1
          restore-keys: |
            ${{ runner.os }}-pip-

      - name: "Install pip"
        run: |
          python -m pip install --upgrade pip
          python -m pip install cibuildwheel build

      - name: "Restore cmdstan cache"
        id: cache-cmdstan
        uses: actions/cache@v2
        with:
          path: ${{ env.DEFAULT_HOME }}/.cmdstan
          key: ${{ runner.os }}-${{ env.OS_VERSION }}-cmdstan-${{ env.CMDSTAN_VERSION }}-v1

      - name: "Download cmdstan"
        if: steps.cache-cmdstan.outputs.cache-hit != 'true'
        run: |
          wget https://github.com/stan-dev/cmdstan/releases/download/v${{ env.CMDSTAN_VERSION }}/cmdstan-${{ env.CMDSTAN_VERSION }}.tar.gz -O /tmp/cmdstan.tar.gz &> /dev/null
          mkdir $HOME/.cmdstan
          tar -xf /tmp/cmdstan.tar.gz -C $HOME/.cmdstan &> /dev/null

      - name: "Build wheel"
        run: |
          cd python && python -m cibuildwheel --output-dir wheelhouse
        env:
          CIBW_ENVIRONMENT: >
            STAN_BACKEND="${{ env.STAN_BACKEND }}"
            CMDSTAN_VERSION=${{ env.CMDSTAN_VERSION }}
          # Linux builds run in a Docker container, need to point the cache to the host machine.
          CIBW_ENVIRONMENT_LINUX: >
            STAN_BACKEND="${{ env.STAN_BACKEND }}"
            CMDSTAN_VERSION=${{ env.CMDSTAN_VERSION }}
            HOME="/host/${{ env.DEFAULT_HOME }}"
            PIP_CACHE_DIR="/host/${{ env.PIP_DEFAULT_CACHE }}"
          CIBW_BEFORE_ALL_LINUX: sudo chmod -R a+rwx ${{ env.PIP_DEFAULT_CACHE }}
          # Architectures
          CIBW_ARCHS: "native"
          CIBW_BUILD_FRONTEND: "build"
<<<<<<< HEAD
          CIBW_MANYLINUX_X86_64_IMAGE: "manylinux2014"
=======
          CIBW_TEST_REQUIRES: pytest
          CIBW_TEST_COMMAND: pytest --pyargs prophet
>>>>>>> a76d33a2

      - name: "Upload wheel as artifact"
        uses: actions/upload-artifact@v2
        with:
          name: ${{ matrix.os }}-wheel
          path: "./**/*.whl"<|MERGE_RESOLUTION|>--- conflicted
+++ resolved
@@ -87,21 +87,17 @@
             STAN_BACKEND="${{ env.STAN_BACKEND }}"
             CMDSTAN_VERSION=${{ env.CMDSTAN_VERSION }}
           # Linux builds run in a Docker container, need to point the cache to the host machine.
+          CIBW_MANYLINUX_X86_64_IMAGE: "manylinux2014"
           CIBW_ENVIRONMENT_LINUX: >
             STAN_BACKEND="${{ env.STAN_BACKEND }}"
             CMDSTAN_VERSION=${{ env.CMDSTAN_VERSION }}
             HOME="/host/${{ env.DEFAULT_HOME }}"
             PIP_CACHE_DIR="/host/${{ env.PIP_DEFAULT_CACHE }}"
           CIBW_BEFORE_ALL_LINUX: sudo chmod -R a+rwx ${{ env.PIP_DEFAULT_CACHE }}
-          # Architectures
           CIBW_ARCHS: "native"
           CIBW_BUILD_FRONTEND: "build"
-<<<<<<< HEAD
-          CIBW_MANYLINUX_X86_64_IMAGE: "manylinux2014"
-=======
           CIBW_TEST_REQUIRES: pytest
           CIBW_TEST_COMMAND: pytest --pyargs prophet
->>>>>>> a76d33a2
 
       - name: "Upload wheel as artifact"
         uses: actions/upload-artifact@v2
