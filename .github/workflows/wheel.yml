name: "Create Python Wheels"

on:
  push:
    branches: [ master ]
  pull_request:
    branches: [ master ]
  # release:
  #   types: [created]

env:
  STAN_BACKEND: "PYSTAN,CMDSTANPY"
<<<<<<< HEAD
  # Env vars, required because CIBW may build inside a Docker container
  CIBW_ENVIRONMENT: STAN_BACKEND="PYSTAN,CMDSTANPY"
  # Python versions for cibuildwheel
  CIBW_BUILD: "cp38-*"
  # Architectures for cibuildwheel
  CIBW_ARCHS: "native"
  # Use pypa/build as the build frontend
  CIBW_BUILD_FRONTEND: "build"
  CIBW_TEST_REQUIRES: pytest
  CIBW_TEST_COMMAND: pytest {project}/prophet/tests
  CIBW_REPAIR_WHEEL_COMMAND_LINUX: delocate-listdeps {wheel} && delocate-wheel --require-archs {delocate_archs} -w {dest_dir} {wheel}
=======
  CMDSTAN_VERSION: "2.26.1"
>>>>>>> e20d88ca

jobs:
  make-wheels-macos-linux:
    name: ${{ matrix.python-version }}-${{ matrix.architecture }}-${{ matrix.os }}
    runs-on: ${{ matrix.os }}
    strategy:
      matrix:
        os:
          - "macos-latest"
          - "ubuntu-latest"
        python-version:
          - "3.8"
        architecture:
          - x64

      fail-fast: false

    steps:
      - name: "Get OS version (Linux)"
        if: startsWith(runner.os, 'Linux')
        run: |
          echo "OS_VERSION=`lsb_release -sr`" >> $GITHUB_ENV
          echo "PIP_DEFAULT_CACHE=$HOME/.cache/pip" >> $GITHUB_ENV
          echo "DEFAULT_HOME=$HOME" >> $GITHUB_ENV

      - name: "Get OS version (macOS)"
        if: startsWith(runner.os, 'macOS')
        run: |
          echo "OS_VERSION=`sw_vers -productVersion`" >> $GITHUB_ENV
          echo "PIP_DEFAULT_CACHE=$HOME/Library/Caches/pip" >> $GITHUB_ENV
          echo "DEFAULT_HOME=$HOME" >> $GITHUB_ENV

      - name: "Checkout repo"
        uses: actions/checkout@v2

      - name: "Set up Python"
        uses: actions/setup-python@v2
        with:
          python-version: ${{ matrix.python-version }}
          architecture: ${{ matrix.architecture }}

      - name: "Restore pip cache"
        id: cache-pip
        uses: actions/cache@v2
        with:
          path: ${{ env.PIP_DEFAULT_CACHE }}
          key: ${{ runner.os }}-pip-${{ hashFiles('**/python/requirements.txt') }}-v1
          restore-keys: |
            ${{ runner.os }}-pip-

      - name: "Install pip"
        run: |
          python -m pip install --upgrade pip
          python -m pip install cibuildwheel build

      - name: "Restore cmdstan cache"
        id: cache-cmdstan
        uses: actions/cache@v2
        with:
          path: ${{ env.DEFAULT_HOME }}/.cmdstan
          key: ${{ runner.os }}-${{ env.OS_VERSION }}-cmdstan-${{ env.CMDSTAN_VERSION }}-v1

      - name: "Download cmdstan"
        if: steps.cache-cmdstan.outputs.cache-hit != 'true'
        run: |
          wget https://github.com/stan-dev/cmdstan/releases/download/v${{ env.CMDSTAN_VERSION }}/cmdstan-${{ env.CMDSTAN_VERSION }}.tar.gz -O /tmp/cmdstan.tar.gz &> /dev/null
          mkdir $HOME/.cmdstan
          tar -xf /tmp/cmdstan.tar.gz -C $HOME/.cmdstan &> /dev/null

      - name: "Build wheel"
        run: |
          sudo chmod -R a+rwx ${{ env.PIP_DEFAULT_CACHE }}
          cd python && python -m cibuildwheel --output-dir wheelhouse
        env:
          CIBW_ENVIRONMENT: >
            STAN_BACKEND="${{ env.STAN_BACKEND }}"
            CMDSTAN_VERSION=${{ env.CMDSTAN_VERSION }}
          # Linux builds run in a Docker container, need to point the cache to the host machine.
          CIBW_ENVIRONMENT_LINUX: >
            STAN_BACKEND="${{ env.STAN_BACKEND }}"
            CMDSTAN_VERSION=${{ env.CMDSTAN_VERSION }}
            HOME="/host/${{ env.DEFAULT_HOME }}"
            PIP_CACHE_DIR="/host/${{ env.PIP_DEFAULT_CACHE }}"
          # Python versions
          CIBW_BUILD: "cp36-* cp37-* cp38-*"
          # Architectures
          CIBW_ARCHS: "native"
          CIBW_BUILD_FRONTEND: "build"

      - name: "Upload wheel as artifact"
        uses: actions/upload-artifact@v2
        with:
          name: ${{ matrix.os }}-wheel
          path: "./**/*.whl"<|MERGE_RESOLUTION|>--- conflicted
+++ resolved
@@ -10,21 +10,7 @@
 
 env:
   STAN_BACKEND: "PYSTAN,CMDSTANPY"
-<<<<<<< HEAD
-  # Env vars, required because CIBW may build inside a Docker container
-  CIBW_ENVIRONMENT: STAN_BACKEND="PYSTAN,CMDSTANPY"
-  # Python versions for cibuildwheel
-  CIBW_BUILD: "cp38-*"
-  # Architectures for cibuildwheel
-  CIBW_ARCHS: "native"
-  # Use pypa/build as the build frontend
-  CIBW_BUILD_FRONTEND: "build"
-  CIBW_TEST_REQUIRES: pytest
-  CIBW_TEST_COMMAND: pytest {project}/prophet/tests
-  CIBW_REPAIR_WHEEL_COMMAND_LINUX: delocate-listdeps {wheel} && delocate-wheel --require-archs {delocate_archs} -w {dest_dir} {wheel}
-=======
   CMDSTAN_VERSION: "2.26.1"
->>>>>>> e20d88ca
 
 jobs:
   make-wheels-macos-linux:
@@ -113,6 +99,8 @@
           # Architectures
           CIBW_ARCHS: "native"
           CIBW_BUILD_FRONTEND: "build"
+          CIBW_TEST_REQUIRES: pytest
+          CIBW_TEST_COMMAND: pytest {package}/prophet/tests
 
       - name: "Upload wheel as artifact"
         uses: actions/upload-artifact@v2
